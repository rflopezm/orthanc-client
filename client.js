--- conflicted
+++ resolved
@@ -37,90 +37,6 @@
     };
 
     /**
-<<<<<<< HEAD
-     * @see Instances
-     */
-    this.instances = {
-        getAll: function() {return instances.getAll(self)},
-        get: function(id) {return instances.get(self, id)},
-        //anonymize: function() {//TODO},
-        getContent: function(id, group, element, index) {return instances.getContent(self, id, group, element, index)},
-        export: function(id) {return instances.export(self, id)},
-        getFile: function(id) {return instances.getFile(self, id)},
-        getAllFrames: function(id) {return instances.getAllFrames(self, id)},
-        getFrame: function(id, frameNumber, frameFormat) {return instances.getFrame(self, id, frameNumber, frameFormat)},
-        getImage: function(id, imageFormat) {return instances.getImage(self, id, imageFormat)},
-        //modify: function(id) {//TODO},
-        getModule: function(id, simplify) {return instances.getModule(self, id, simplify)},
-        getPatient: function(id) {return instances.getPatient(self, id)},
-        getSeries: function(id) {return instances.getSeries(self, id)},
-        getTags: function(id, simplify) {return instances.getTags(self, id, simplify)},
-        getStatistics: function(id) {return instances.getStatistics(self, id)},
-        getStudy: function(id) {return instances.getStudy(self, id)}
-    };
-    /**
-     * @see Series
-     */
-    this.series = {
-        getAll: function() {return series.getAll(self)},
-        get: function(id) {return series.get(self, id)},
-        //anonymize: function() {//TODO},
-        getArchive: function(id) {return series.getArchive(self, id)},
-        getInstances: function(id) {return series.getInstances(self, id)},
-        getMedia: function(id) {return series.getMedia(self, id)},
-        //modify: function() {//TODO},
-        getModule: function(id, simplify) {return series.getModule(self, id, simplify)},
-        getPatient: function(id) {return series.getPatient(self, id)},
-        getSharedTags: function(id, simplify) {return series.getSharedTags(self, id, simplify)},
-        getStatistics: function(id) {return series.getStatistics(self, id)},
-        getStudy: function(id) {return series.getStudy(self, id)}
-    };
-    /**
-     * @see Studies
-     */
-    this.studies = {
-        getAll: function() {return studies.getAll(self)},
-        get: function(id) {return studies.get(self, id)},
-        //anonymize: function() {//TODO},
-        getArchive: function(id) {return studies.getArchive(self, id)},
-        getInstances: function(id) {return studies.getInstances(self, id)},
-        getMedia: function(id) {return studies.getMedia(self, id)},
-        //modify: function() {//TODO},
-        getModule: function(id, simplify) {return studies.getModule(self, id, simplify)},
-        getModulePatient: function(id, simplify) {return studies.getModulePatient(self, id, simplify)},
-        getPatient: function(id) {return studies.getPatient(self, id)},
-        getSeries: function(id) {return studies.getSeries(self, id)},
-        getSharedTags: function(id, simplify) {return studies.getSharedTags(self, id, simplify)},
-        getStatistics: function(id) {return studies.getStatistics(self, id)}
-    };
-    /**
-     * @see Patients
-     */
-    this.patients = {
-        getAll: function() {return patients.getAll(self)},
-        get: function(id) {return patients.get(self, id)},
-        //anonymize: function() {//TODO},
-        getArchive: function(id) {return patients.getArchive(self, id)},
-        getInstances: function(id) {return patients.getInstances(self, id)},
-        getMedia: function(id) {return patients.getMedia(self, id)},
-        //modify: function() {//TODO},
-        getModule: function(id, simplify) {return patients.getModule(self, id, simplify)},
-        getProtected: function(id) {return patients.getProtected(self, id)},
-        setProtected: function(id, protected) {return patients.setProtected(self, id, protected)},
-        getSeries: function(id) {return patients.getSeries(self, id)},
-        getSharedTags: function(id, simplify) {return patients.getSharedTags(self, id, simplify)},
-        getStatistics: function(id) {return patients.getStatistics(self, id)},
-        getStudies: function(id) {return patients.getStudies(self, id)}
-    };
-    /**
-     * @see Tools
-     */
-    this.tools = {
-        now: function() {return tools.now(self)},
-        reset: function() {return tools.reset(self)},
-        lookup: function(uuid) {return tools.lookup(self, uuid)},
-        dicomConformance: function() {return tools.dicomConformance(self)},
-=======
      * Operations over instances
      */
     this.instances = {
@@ -471,42 +387,11 @@
          * @param {String} level argument among "patient", "study", "series" and "instance"
          * @returns {Promise} The expected result is a String
          */
->>>>>>> 99888932
         generateUid: function(level) {return tools.generateUid(self, level)},
         //executeScript: function() {//TODO},
         //createDicom: function() {//TODO},
     };
     /**
-<<<<<<< HEAD
-     * @see System
-     */
-    this.system = {
-        system: function() {return system.system(self)}
-    };
-    /**
-     * @see Changes
-     */
-    this.changes = {
-        getChanges: function(params) {return changes.getChanges(self, params)},
-        deleteChanges: function() {return changes.deleteChanges(self)}
-    };
-    /**
-     * @see Exports
-     */
-    this.exports = {
-        getExports: function(params) {return exports.getExports(self, params)},
-        deleteExports: function() {return exports.deleteExports(self)}
-    };
-    /**
-     * @see Statistics
-     */
-    this.statistics = {
-        //getStatistics: function() {//TODO}
-    };
-    /**
-     * @see Plugins
-     */
-=======
      * System operations
      */
     this.system = {
@@ -558,30 +443,17 @@
     this.statistics = {
         //getStatistics: function() {//TODO}
     };
->>>>>>> 99888932
     this.plugins = {
         //getAll: function() {//TODO},
         //get: function(id) {//TODO},
         //getExplorerJs: function() {//TODO}
     };
-<<<<<<< HEAD
-    /**
-     * @see Peers
-     */
-=======
->>>>>>> 99888932
     this.peers = {
       //getAll: function() {//TODO},
       //getPeer: function() {//TODO},
       //deletePeer: function() {//TODO},
       //addPeer: function() {//TODO}
     };
-<<<<<<< HEAD
-    /**
-     * @see Modalities
-     */
-=======
->>>>>>> 99888932
     this.modalities = {
         //getAll: function() {//TODO},
         //get: function() {//TODO},
